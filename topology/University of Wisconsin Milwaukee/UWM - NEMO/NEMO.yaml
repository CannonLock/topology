--- conflicted
+++ resolved
@@ -48,11 +48,7 @@
         Secondary:
           Name: Jeffrey Michael Dost
           ID: 3a8eb6436a8b78ca50f7e93bb2a4d1f0141212ba
-<<<<<<< HEAD
-    FQDN: hosted-ce32.opensciencegrid.org
-=======
     FQDN: uwm-nemo-ce1.svc.opensciencegrid.org
->>>>>>> 0840fb1d
     Services:
       CE:
         Description: UWM-NEMO Hosted CE
