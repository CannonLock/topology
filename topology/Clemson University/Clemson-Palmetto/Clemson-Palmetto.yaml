GroupDescription: osg-ce.clemson.edu
GroupID: 212
Production: true
Resources:
  Clemson-Connect:
    Active: true
    ContactLists:
      Administrative Contact:
        Primary:
          ID: 0a22bab3de2d83d723811e3fb1ebca904e924a97
          Name: Lincoln Bryant
        Secondary:
          ID: 56f7f6139ae847fc94317c466a7789acf8cdc85d
          Name: Randall Martin
      Security Contact:
        Primary:
          ID: 0a22bab3de2d83d723811e3fb1ebca904e924a97
          Name: Lincoln Bryant
        Secondary:
          ID: 56f7f6139ae847fc94317c466a7789acf8cdc85d
          Name: Randall Martin
    Description: This is the Connect factory for Clemson-Palmetto, primarily used
      by OSG Connect.
    FQDN: rccf-osg.ci-connect.net
    ID: 781
    Services:
      Connect:
        Description: Connect Glidein Factory
        Details:
          hidden: false
          uri_override: osgconnect@user.palmetto.clemson.edu/pbs
  Clemson-Palmetto:
    Active: true
    ContactLists:
      Administrative Contact:
        Primary:
<<<<<<< HEAD
          ID: 56f7f6139ae847fc94317c466a7789acf8cdc85d
          Name: Randall Martin
        Secondary:
          ID: 3bcc3ad9d34109e097abe24fa0bfe528359b61b8
          Name: Xizhou Feng
=======
          ID: 7822c02348504512bed5b5b78439c34517fe9892
          Name: Corey Ferrier
        Secondary:
          ID: 56f7f6139ae847fc94317c466a7789acf8cdc85d
          Name: Randall Martin
>>>>>>> cc97d317
      Security Contact:
        Primary:
          ID: 7822c02348504512bed5b5b78439c34517fe9892
          Name: Corey Ferrier
        Secondary:
          ID: 56f7f6139ae847fc94317c466a7789acf8cdc85d
          Name: Randall Martin
    Description: This machine is directly connected to our Palmetto cluster (with
      approximately 20,000 cores) and has a shared file systems for /home, $OSG_APP
      and $OSG_DATA.
    FQDN: osg-ce.clemson.edu
    ID: 211
    Services:
      CE:
        Description: Compute Element
        Details:
          hidden: false
    WLCGInformation:
      APELNormalFactor: 0
      HEPSPEC: 0
      InteropAccounting: false
      InteropBDII: true
      InteropMonitoring: true
      KSI2KMax: 0
      KSI2KMin: 0
      StorageCapacityMax: 0
      StorageCapacityMin: 0
SupportCenter: Community Support Center<|MERGE_RESOLUTION|>--- conflicted
+++ resolved
@@ -34,19 +34,11 @@
     ContactLists:
       Administrative Contact:
         Primary:
-<<<<<<< HEAD
-          ID: 56f7f6139ae847fc94317c466a7789acf8cdc85d
-          Name: Randall Martin
-        Secondary:
-          ID: 3bcc3ad9d34109e097abe24fa0bfe528359b61b8
-          Name: Xizhou Feng
-=======
           ID: 7822c02348504512bed5b5b78439c34517fe9892
           Name: Corey Ferrier
         Secondary:
           ID: 56f7f6139ae847fc94317c466a7789acf8cdc85d
           Name: Randall Martin
->>>>>>> cc97d317
       Security Contact:
         Primary:
           ID: 7822c02348504512bed5b5b78439c34517fe9892
