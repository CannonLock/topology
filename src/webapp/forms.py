--- conflicted
+++ resolved
@@ -368,11 +368,8 @@
             "Department": self.pi_department_or_organization.data,
             "Organization": self.pi_institution.data,
             "PIName": f"{self.pi_first_name.data} {self.pi_last_name.data}",
-<<<<<<< HEAD
             "InstitutionID": institutions_name_mapped.get(self.pi_institution.data, 'Unknown'),
-=======
             "FieldOfScienceID": self.field_of_science_id.data,
->>>>>>> 835a6c19
         })
 
     def as_dict(self):
