from collections import defaultdict
from typing import Dict, List, Optional
import ldap3

from webapp.common import is_null, readfile, PreJSON
from webapp.exceptions import DataError, ResourceNotRegistered, ResourceMissingService
from webapp.models import GlobalData
from webapp.topology import Resource, ResourceGroup, Topology
from webapp.vos_data import XROOTD_CACHE_SERVER, XROOTD_ORIGIN_SERVER, AuthMethod, DNAuth, SciTokenAuth, Namespace, \
    parse_authz, ANY, ANY_PUBLIC


import logging

log = logging.getLogger(__name__)


def _log_or_raise(suppress_errors: bool, an_exception: BaseException, logmethod=log.debug):
    if suppress_errors:
        logmethod("%s %s", type(an_exception), an_exception)
    else:
        raise an_exception


def _generate_ligo_dns(ldapurl: str, ldapuser: str, ldappass: str) -> List[str]:
    """
    Query the LIGO LDAP server for all grid DNs in the IGWN collab.

    Returns a list of DNs.
    """
    results = []
    base_branch = "ou={group},dc=ligo,dc=org"
    base_query = "(&(isMemberOf=Communities:{community})(gridX509subject=*))"
    queries = {'people': base_query.format(community="LSCVirgoLIGOGroupMembers"),
               'robot': base_query.format(community="robot:OSGRobotCert")}

    try:
        server = ldap3.Server(ldapurl, connect_timeout=10)
        conn = ldap3.Connection(server, user=ldapuser, password=ldappass, raise_exceptions=True, receive_timeout=10)
        conn.bind()
    except ldap3.core.exceptions.LDAPException:
        log.exception("Failed to connect to the LIGO LDAP")
        return results

    for group in ('people', 'robot'):
        try:
            conn.search(base_branch.format(group=group),
                        queries[group],
                        search_scope='SUBTREE',
                        attributes=['gridX509subject'])
            results += [dn for e in conn.entries for dn in e.gridX509subject]
        except ldap3.core.exceptions.LDAPException:
            log.exception("Failed to query LIGO LDAP for %s DNs", group)

    conn.unbind()

    return results


def _resource_has_cache(resource: Resource) -> bool:
    return XROOTD_CACHE_SERVER in resource.service_names


def _get_resource_with_service(fqdn: Optional[str], service_name: str, topology: Topology,
                               suppress_errors: bool) -> Optional[Resource]:
    """If given an FQDN, returns the Resource _if it has the given service.
    If given None, returns None.
    If multiple Resources have the same FQDN, checks the first one.
    If suppress_errors is False, raises an exception on the following conditions:
    - no Resource matching FQDN (ResourceNotRegistered)
    - Resource does not provide a SERVICE_NAME (ResourceMissingService)
    If suppress_errors is True, logs the error and returns None on the above conditions.

    """
    resource = None
    if fqdn:
        resource = topology.safe_get_resource_by_fqdn(fqdn)
        if not resource:
            _log_or_raise(suppress_errors, ResourceNotRegistered(fqdn=fqdn))
            return None
        if service_name not in resource.service_names:
            _log_or_raise(
                suppress_errors,
                ResourceMissingService(resource, service_name)
            )
            return None
    return resource


<<<<<<< HEAD
def _get_cache_resource2(fqdn: Optional[str], topology: Topology, suppress_errors: bool) -> Optional[Resource]:
=======
def _get_cache_resource(fqdn: Optional[str], topology: Topology, suppress_errors: bool) -> Optional[Resource]:
>>>>>>> bc026a73
    """Convenience wrapper around _get_resource-with-service() for a cache"""
    return _get_resource_with_service(fqdn, XROOTD_CACHE_SERVER, topology, suppress_errors)


<<<<<<< HEAD
def _get_origin_resource2(fqdn: Optional[str], topology: Topology, suppress_errors: bool) -> Optional[Resource]:
=======
def _get_origin_resource(fqdn: Optional[str], topology: Topology, suppress_errors: bool) -> Optional[Resource]:
>>>>>>> bc026a73
    """Convenience wrapper around _get_resource-with-service() for an origin"""
    return _get_resource_with_service(fqdn, XROOTD_ORIGIN_SERVER, topology, suppress_errors)


<<<<<<< HEAD
def _resource_allows_namespace(resource: Resource, namespace: Optional[Namespace]) -> bool:
=======
def resource_allows_namespace(resource: Resource, namespace: Optional[Namespace]) -> bool:
>>>>>>> bc026a73
    """Return True if the given resource's (cache or origin) AllowedVOs allows a namespace, which happens if:

    - The namespace's VO is in the AllowedVOs list, or
    - The namespace is public and ANY_PUBLIC is in the AllowedVOs list, or
    - ANY is in the AllowedVOs list; in this case, namespace may be `None`

    This says nothing about whether the namespace allows the cache/origin.
    namespace may be None, in which case thie returns true only if ANY is in the AllowedVOs list.
    No type/service checking is done in this function.
    """
    allowed_vos = resource.data.get("AllowedVOs", [])
    if ANY in allowed_vos:
        return True
    if namespace:
        if ANY_PUBLIC in allowed_vos and namespace.is_public():
            return True
        elif namespace.vo_name in allowed_vos:
            return True
    return False


<<<<<<< HEAD
def _namespace_allows_origin(namespace: Namespace, origin: Optional[Resource]) -> bool:
=======
def namespace_allows_origin(namespace: Namespace, origin: Optional[Resource]) -> bool:
>>>>>>> bc026a73
    """Return True if the given namespace allows a given origin resouce, which happens if
    the origin resource's name is in the namespace's AllowedOrigins list.
    Return False if origin is None.

    This says nothing about whether the origin allows the namespace.
    No type/service checking is done in this function.
    """
    return origin and origin.name in namespace.allowed_origins


<<<<<<< HEAD
def _namespace_allows_cache(namespace: Namespace, cache: Optional[Resource]) -> bool:
=======
def namespace_allows_cache(namespace: Namespace, cache: Optional[Resource]) -> bool:
>>>>>>> bc026a73
    """Return True if the given namespace allows a given cache resource, which happens if:

    - The cache resource's name is in the namespace's AllowedCaches list, or
    - The namespace's AllowedCaches list contains ANY; in this cache, cache may be None.

    This says nothing about whether the cache allows the namespace.
    No type/service checking is done in this function.
    """
    if ANY in namespace.allowed_caches:
        return True
    return cache and cache.name in namespace.allowed_caches


<<<<<<< HEAD
def _get_supported_caches_for_namespace(namespace: Namespace, topology: Topology) -> List[Resource]:
=======
def get_supported_caches_for_namespace(namespace: Namespace, topology: Topology) -> List[Resource]:
>>>>>>> bc026a73
    """Return a list of Resource objects of all caches that support a namespace.  This means the cache allows
    the namespace, AND the namespace allows the cache.
    """
    resource_groups = topology.get_resource_group_list()
    all_caches = [resource
                  for group in resource_groups
                  for resource in group.resources
                  if _resource_has_cache(resource)]
    return [cache
            for cache in all_caches
<<<<<<< HEAD
            if _namespace_allows_cache(namespace, cache)
            and _resource_allows_namespace(cache, namespace)]
=======
            if namespace_allows_cache(namespace, cache)
            and resource_allows_namespace(cache, namespace)]
>>>>>>> bc026a73


def generate_cache_authfile(global_data: GlobalData,
                            fqdn=None,
                            legacy=True,
                            suppress_errors=True) -> str:
    """
    Generate the Xrootd authfile needed by an StashCache cache server.  This contains authenticated data only,
    no public directories.
    """
    authfile = ""
    id_to_dir = defaultdict(set)
    id_to_str = {}

    topology = global_data.get_topology()
    resource = None
    if fqdn:
<<<<<<< HEAD
        resource = _get_cache_resource2(fqdn, topology, suppress_errors)
=======
        resource = _get_cache_resource(fqdn, topology, suppress_errors)
>>>>>>> bc026a73
        if not resource:
            return ""

    ligo_authz_list: List[AuthMethod] = []
    if legacy:
        ldappass = readfile(global_data.ligo_ldap_passfile, log)
        for dn in _generate_ligo_dns(global_data.ligo_ldap_url, global_data.ligo_ldap_user, ldappass):
            ligo_authz_list.append(parse_authz(f"DN:{dn}")[0])

    vos_data = global_data.get_vos_data()
    for stashcache_obj in vos_data.stashcache_by_vo_name.values():
        for dirname, namespace in stashcache_obj.namespaces.items():
<<<<<<< HEAD
            if not _namespace_allows_cache(namespace, resource):
                continue
            if resource and not _resource_allows_namespace(resource, namespace):
=======
            if not namespace_allows_cache(namespace, resource):
                continue
            if resource and not resource_allows_namespace(resource, namespace):
>>>>>>> bc026a73
                continue
            if namespace.is_public():
                continue

            # Extend authz list with LIGO DNs if applicable
            extended_authz_list = namespace.authz_list
            if legacy and dirname == "/user/ligo":
                extended_authz_list += ligo_authz_list

            for authz in extended_authz_list:
                if authz.used_in_authfile:
                    id_to_dir[authz.get_authfile_id()].add(dirname)
                    id_to_str[authz.get_authfile_id()] = str(authz)

    # TODO: improve message and turn this into a warning
    if not id_to_dir:
        if suppress_errors:
            return ""
        else:
            raise DataError("No working StashCache resource/VO combinations found")

    for authfile_id in id_to_dir:
        paths_acl = " ".join(f"{p} rl" for p in sorted(id_to_dir[authfile_id]))
        authfile += f"# {id_to_str[authfile_id]}\n"
        authfile += f"{authfile_id} {paths_acl}\n"

    return authfile


def generate_public_cache_authfile(global_data: GlobalData, fqdn=None, legacy=True, suppress_errors=True) -> str:
    """
    Generate the Xrootd authfile needed for public caches.  This contains public data only, no authenticated data.
    """
    if legacy:
        authfile = "u * /user/ligo -rl \\\n"
    else:
        authfile = "u * \\\n"

    topology = global_data.get_topology()
    resource = None
    if fqdn:
<<<<<<< HEAD
        resource = _get_cache_resource2(fqdn, topology, suppress_errors)
=======
        resource = _get_cache_resource(fqdn, topology, suppress_errors)
>>>>>>> bc026a73
        if not resource:
            return ""

    public_dirs = set()
    vos_data = global_data.get_vos_data()
    for stashcache_obj in vos_data.stashcache_by_vo_name.values():
        for dirname, namespace in stashcache_obj.namespaces.items():
<<<<<<< HEAD
            if not _namespace_allows_cache(namespace, resource):
                continue
            if resource and not _resource_allows_namespace(resource, namespace):
=======
            if not namespace_allows_cache(namespace, resource):
                continue
            if resource and not resource_allows_namespace(resource, namespace):
>>>>>>> bc026a73
                continue
            if namespace.is_public():
                public_dirs.add(dirname)

    # TODO: improve message and turn this into a warning
    if not public_dirs:
        if suppress_errors:
            return ""
        else:
            raise DataError("No working StashCache resource/VO combinations found")

    for dirname in sorted(public_dirs):
        authfile += "    {} rl \\\n".format(dirname)

    # Delete trailing ' \' from the last line
    if authfile.endswith(" \\\n"):
        authfile = authfile[:-3] + "\n"

    return authfile


def generate_cache_scitokens(global_data: GlobalData, fqdn: str, suppress_errors=True) -> str:
    """
    Generate the SciTokens needed by a StashCache cache server, given the fqdn
    of the cache server.

    Returns a file with a dummy "issuer" block if there are no `- SciTokens:` blocks.

    If suppress_errors is True, returns an empty string on various error conditions (e.g. no fqdn,
    no resource matching fqdn, resource does not contain an origin server, etc.).  Otherwise, raises
    ValueError or DataError.
    """

    topology = global_data.get_topology()
    vos_data = global_data.get_vos_data()

<<<<<<< HEAD
    cache_resource = _get_cache_resource2(fqdn, topology, suppress_errors)
=======
    cache_resource = _get_cache_resource(fqdn, topology, suppress_errors)
>>>>>>> bc026a73
    if not cache_resource:
        return ""

    template = """\
[Global]
audience = {allowed_vos_str}

{issuer_blocks_str}
"""

    allowed_vos = set()
    cache_authz_list = []

    for vo_name, stashcache_obj in vos_data.stashcache_by_vo_name.items():
        for namespace in stashcache_obj.namespaces.values():  # type: Namespace
            if namespace.is_public():
                continue
<<<<<<< HEAD
            if not _namespace_allows_cache(namespace, cache_resource):
                continue
            if not _resource_allows_namespace(cache_resource, namespace):
=======
            if not namespace_allows_cache(namespace, cache_resource):
                continue
            if not resource_allows_namespace(cache_resource, namespace):
>>>>>>> bc026a73
                continue

            for authz in namespace.authz_list:
                if authz.used_in_scitokens_conf:
                    cache_authz_list.append(authz)
                    allowed_vos.add(vo_name)

    # Older plugin versions require at least one issuer block (SOFTWARE-4389)
    if not cache_authz_list:
        dummy_auth = SciTokenAuth(issuer="https://scitokens.org/nonexistent", base_path="/no-issuers-found",
                                  restricted_path=None, map_subject=False)
        cache_authz_list.append(dummy_auth)

    issuer_blocks = [a.get_scitokens_conf_block(XROOTD_CACHE_SERVER) for a in cache_authz_list]
    issuer_blocks_str = "\n".join(issuer_blocks)
    allowed_vos_str = ", ".join(sorted(allowed_vos))

    return template.format(**locals()).rstrip() + "\n"


def generate_origin_authfile(global_data: GlobalData, origin_fqdn: str, suppress_errors=True, public_origin=False)\
        -> str:
    """
    Generate the XRootD Authfile needed by a StashCache origin server, given the FQDN
    of the origin server and whether it's the public or authenticated origin instance you're generating for.

    If suppress_errors is True, returns an empty string on various error conditions (e.g. no fqdn,
    no resource matching fqdn, resource does not contain an origin server, etc.).  Otherwise, raises
    ValueError or DataError.
    """
    topology = global_data.get_topology()
    vos_data = global_data.get_vos_data()
    origin_resource = None
    if origin_fqdn:
<<<<<<< HEAD
        origin_resource = _get_origin_resource2(origin_fqdn, topology, suppress_errors)
=======
        origin_resource = _get_origin_resource(origin_fqdn, topology, suppress_errors)
>>>>>>> bc026a73
        if not origin_resource:
            return ""

    public_paths = set()
    id_to_paths = defaultdict(set)
    id_to_str = {}
    warnings = []

    for vo_name, stashcache_obj in vos_data.stashcache_by_vo_name.items():
        for path, namespace in stashcache_obj.namespaces.items():
<<<<<<< HEAD
            if not _namespace_allows_origin(namespace, origin_resource):
                continue
            if not _resource_allows_namespace(origin_resource, namespace):
=======
            if not namespace_allows_origin(namespace, origin_resource):
                continue
            if not resource_allows_namespace(origin_resource, namespace):
>>>>>>> bc026a73
                continue
            if namespace.is_public():
                public_paths.add(path)
                continue
            if public_origin:
                continue

            # The Authfile for origins should contain only caches and the origin itself, via SSL (i.e. DNs).
            # Ignore FQANs and DNs listed in the namespace's authz list.
            authz_list = []

            allowed_resources = [origin_resource]
            # Add caches
<<<<<<< HEAD
            allowed_caches = _get_supported_caches_for_namespace(namespace, topology)
=======
            allowed_caches = get_supported_caches_for_namespace(namespace, topology)
>>>>>>> bc026a73
            if allowed_caches:
                allowed_resources.extend(allowed_caches)
            else:
                warnings.append(f"# WARNING: No working cache / namespace combinations found for {path}")

            for resource in allowed_resources:
                dn = resource.data.get("DN")
                if dn:
                    authz_list.append(DNAuth(dn))
                else:
                    warnings.append(
                        f"# WARNING: Resource {resource.name} was skipped for VO {vo_name}, namespace {path}"
                        f" because the resource does not provide a DN."
                    )
                    continue

            for authz in authz_list:
                if authz.used_in_authfile:
                    id_to_paths[authz.get_authfile_id()].add(path)
                    id_to_str[authz.get_authfile_id()] = str(authz)

    # TODO: improve message and turn this into a warning
    if not id_to_paths and not public_paths:
        if suppress_errors:
            return ""
        else:
            raise DataError("No working StashCache resource/VO combinations found")

    authfile_lines = []
    authfile_lines.extend(warnings)
    for authfile_id in id_to_paths:
        paths_acl = " ".join(f"{p} lr" for p in sorted(id_to_paths[authfile_id]))
        authfile_lines.append(f"# {id_to_str[authfile_id]}")
        authfile_lines.append(f"{authfile_id} {paths_acl}")

    # Public paths must be at the end
    if public_origin and public_paths:
        authfile_lines.append("")
        paths_acl = " ".join(f"{p} lr" for p in sorted(public_paths))
        authfile_lines.append(f"u * {paths_acl}")

    return "\n".join(authfile_lines) + "\n"


def generate_origin_scitokens(global_data: GlobalData, fqdn: str, suppress_errors=True) -> str:
    """
    Generate the SciTokens needed by a StashCache origin server, given the fqdn
    of the origin server.

    Returns a file with a dummy "issuer" block if there are no `- SciTokens:` blocks.

    If suppress_errors is True, returns an empty string on various error conditions (e.g. no fqdn,
    no resource matching fqdn, resource does not contain an origin server, etc.).  Otherwise, raises
    ValueError or DataError.
    """

    topology = global_data.get_topology()
    vos_data = global_data.get_vos_data()

<<<<<<< HEAD
    origin_resource = _get_origin_resource2(fqdn, topology, suppress_errors)
=======
    origin_resource = _get_origin_resource(fqdn, topology, suppress_errors)
>>>>>>> bc026a73
    if not origin_resource:
        return ""

    template = """\
[Global]
audience = {allowed_vos_str}

{issuer_blocks_str}
"""

    allowed_vos = set()
    origin_authz_list = []

    for vo_name, stashcache_obj in vos_data.stashcache_by_vo_name.items():
        for namespace in stashcache_obj.namespaces.values():
            if namespace.is_public():
                continue
<<<<<<< HEAD
            if not _namespace_allows_origin(namespace, origin_resource):
                continue
            if not _resource_allows_namespace(origin_resource, namespace):
=======
            if not namespace_allows_origin(namespace, origin_resource):
                continue
            if not resource_allows_namespace(origin_resource, namespace):
>>>>>>> bc026a73
                continue

            for authz in namespace.authz_list:
                if authz.used_in_scitokens_conf:
                    origin_authz_list.append(authz)
                    allowed_vos.add(vo_name)

    # Older plugin versions require at least one issuer block (SOFTWARE-4389)
    if not origin_authz_list:
        dummy_auth = SciTokenAuth(issuer="https://scitokens.org/nonexistent", base_path="/no-issuers-found",
                                  restricted_path=None, map_subject=False)
        origin_authz_list.append(dummy_auth)

    issuer_blocks = [a.get_scitokens_conf_block(XROOTD_ORIGIN_SERVER) for a in origin_authz_list]
    issuer_blocks_str = "\n".join(issuer_blocks)
    allowed_vos_str = ", ".join(sorted(allowed_vos))

    return template.format(**locals()).rstrip() + "\n"


def get_namespaces_info(global_data: GlobalData) -> PreJSON:
    """Return data for the /stashcache/namespaces JSON endpoint.

    This includes a list of caches, with some data about cache endpoints,
    and a list of namespaces with some data about each namespace; see README.md for details.

    """
    # Helper functions
    def _cache_resource_dict(r: Resource):
        endpoint = f"{r.fqdn}:8000"
        auth_endpoint = f"{r.fqdn}:8443"
        for svc in r.services:
            if svc.get("Name") == XROOTD_CACHE_SERVER:
                if not is_null(svc, "Details", "endpoint_override"):
                    endpoint = svc["Details"]["endpoint_override"]
                if not is_null(svc, "Details", "auth_endpoint_override"):
                    auth_endpoint = svc["Details"]["auth_endpoint_override"]
                break
        return {"endpoint": endpoint, "auth_endpoint": auth_endpoint, "resource": r.name}

    def _namespace_dict(ns: Namespace):
        nsdict = {
            "path": ns.path,
            "readhttps": not ns.is_public(),
            "usetokenonread": any(isinstance(a, SciTokenAuth) for a in ns.authz_list),
            "writebackhost": ns.writeback,
            "dirlisthost": ns.dirlist,
            "caches": [],
        }

        for cache_name, cache_resource_obj in cache_resource_objs.items():
<<<<<<< HEAD
            if _resource_allows_namespace(cache_resource_obj, ns) and _namespace_allows_cache(ns, cache_resource_obj):
=======
            if resource_allows_namespace(cache_resource_obj, ns) and namespace_allows_cache(ns, cache_resource_obj):
>>>>>>> bc026a73
                nsdict["caches"].append(cache_resource_dicts[cache_name])
        return nsdict
    # End helper functions

    resource_groups: List[ResourceGroup] = global_data.get_topology().get_resource_group_list()
    vos_data = global_data.get_vos_data()

    cache_resource_objs = {}  # type: Dict[str, Resource]
    cache_resource_dicts = {}  # type: Dict[str, Dict]

    for group in resource_groups:
        for resource in group.resources:
            if _resource_has_cache(resource):
                cache_resource_objs[resource.name] = resource
                cache_resource_dicts[resource.name] = _cache_resource_dict(resource)

    result_namespaces = []
    for stashcache_obj in vos_data.stashcache_by_vo_name.values():
        for namespace in stashcache_obj.namespaces.values():
            result_namespaces.append(_namespace_dict(namespace))

    return PreJSON({
        "caches": list(cache_resource_dicts.values()),
        "namespaces": result_namespaces
    })<|MERGE_RESOLUTION|>--- conflicted
+++ resolved
@@ -87,29 +87,17 @@
     return resource
 
 
-<<<<<<< HEAD
-def _get_cache_resource2(fqdn: Optional[str], topology: Topology, suppress_errors: bool) -> Optional[Resource]:
-=======
 def _get_cache_resource(fqdn: Optional[str], topology: Topology, suppress_errors: bool) -> Optional[Resource]:
->>>>>>> bc026a73
     """Convenience wrapper around _get_resource-with-service() for a cache"""
     return _get_resource_with_service(fqdn, XROOTD_CACHE_SERVER, topology, suppress_errors)
 
 
-<<<<<<< HEAD
-def _get_origin_resource2(fqdn: Optional[str], topology: Topology, suppress_errors: bool) -> Optional[Resource]:
-=======
 def _get_origin_resource(fqdn: Optional[str], topology: Topology, suppress_errors: bool) -> Optional[Resource]:
->>>>>>> bc026a73
     """Convenience wrapper around _get_resource-with-service() for an origin"""
     return _get_resource_with_service(fqdn, XROOTD_ORIGIN_SERVER, topology, suppress_errors)
 
 
-<<<<<<< HEAD
-def _resource_allows_namespace(resource: Resource, namespace: Optional[Namespace]) -> bool:
-=======
 def resource_allows_namespace(resource: Resource, namespace: Optional[Namespace]) -> bool:
->>>>>>> bc026a73
     """Return True if the given resource's (cache or origin) AllowedVOs allows a namespace, which happens if:
 
     - The namespace's VO is in the AllowedVOs list, or
@@ -131,11 +119,7 @@
     return False
 
 
-<<<<<<< HEAD
-def _namespace_allows_origin(namespace: Namespace, origin: Optional[Resource]) -> bool:
-=======
 def namespace_allows_origin(namespace: Namespace, origin: Optional[Resource]) -> bool:
->>>>>>> bc026a73
     """Return True if the given namespace allows a given origin resouce, which happens if
     the origin resource's name is in the namespace's AllowedOrigins list.
     Return False if origin is None.
@@ -146,11 +130,7 @@
     return origin and origin.name in namespace.allowed_origins
 
 
-<<<<<<< HEAD
-def _namespace_allows_cache(namespace: Namespace, cache: Optional[Resource]) -> bool:
-=======
 def namespace_allows_cache(namespace: Namespace, cache: Optional[Resource]) -> bool:
->>>>>>> bc026a73
     """Return True if the given namespace allows a given cache resource, which happens if:
 
     - The cache resource's name is in the namespace's AllowedCaches list, or
@@ -164,11 +144,7 @@
     return cache and cache.name in namespace.allowed_caches
 
 
-<<<<<<< HEAD
-def _get_supported_caches_for_namespace(namespace: Namespace, topology: Topology) -> List[Resource]:
-=======
 def get_supported_caches_for_namespace(namespace: Namespace, topology: Topology) -> List[Resource]:
->>>>>>> bc026a73
     """Return a list of Resource objects of all caches that support a namespace.  This means the cache allows
     the namespace, AND the namespace allows the cache.
     """
@@ -179,13 +155,8 @@
                   if _resource_has_cache(resource)]
     return [cache
             for cache in all_caches
-<<<<<<< HEAD
-            if _namespace_allows_cache(namespace, cache)
-            and _resource_allows_namespace(cache, namespace)]
-=======
             if namespace_allows_cache(namespace, cache)
             and resource_allows_namespace(cache, namespace)]
->>>>>>> bc026a73
 
 
 def generate_cache_authfile(global_data: GlobalData,
@@ -203,11 +174,7 @@
     topology = global_data.get_topology()
     resource = None
     if fqdn:
-<<<<<<< HEAD
-        resource = _get_cache_resource2(fqdn, topology, suppress_errors)
-=======
         resource = _get_cache_resource(fqdn, topology, suppress_errors)
->>>>>>> bc026a73
         if not resource:
             return ""
 
@@ -220,15 +187,9 @@
     vos_data = global_data.get_vos_data()
     for stashcache_obj in vos_data.stashcache_by_vo_name.values():
         for dirname, namespace in stashcache_obj.namespaces.items():
-<<<<<<< HEAD
-            if not _namespace_allows_cache(namespace, resource):
-                continue
-            if resource and not _resource_allows_namespace(resource, namespace):
-=======
             if not namespace_allows_cache(namespace, resource):
                 continue
             if resource and not resource_allows_namespace(resource, namespace):
->>>>>>> bc026a73
                 continue
             if namespace.is_public():
                 continue
@@ -270,11 +231,7 @@
     topology = global_data.get_topology()
     resource = None
     if fqdn:
-<<<<<<< HEAD
-        resource = _get_cache_resource2(fqdn, topology, suppress_errors)
-=======
         resource = _get_cache_resource(fqdn, topology, suppress_errors)
->>>>>>> bc026a73
         if not resource:
             return ""
 
@@ -282,15 +239,9 @@
     vos_data = global_data.get_vos_data()
     for stashcache_obj in vos_data.stashcache_by_vo_name.values():
         for dirname, namespace in stashcache_obj.namespaces.items():
-<<<<<<< HEAD
-            if not _namespace_allows_cache(namespace, resource):
-                continue
-            if resource and not _resource_allows_namespace(resource, namespace):
-=======
             if not namespace_allows_cache(namespace, resource):
                 continue
             if resource and not resource_allows_namespace(resource, namespace):
->>>>>>> bc026a73
                 continue
             if namespace.is_public():
                 public_dirs.add(dirname)
@@ -327,11 +278,7 @@
     topology = global_data.get_topology()
     vos_data = global_data.get_vos_data()
 
-<<<<<<< HEAD
-    cache_resource = _get_cache_resource2(fqdn, topology, suppress_errors)
-=======
     cache_resource = _get_cache_resource(fqdn, topology, suppress_errors)
->>>>>>> bc026a73
     if not cache_resource:
         return ""
 
@@ -349,15 +296,9 @@
         for namespace in stashcache_obj.namespaces.values():  # type: Namespace
             if namespace.is_public():
                 continue
-<<<<<<< HEAD
-            if not _namespace_allows_cache(namespace, cache_resource):
-                continue
-            if not _resource_allows_namespace(cache_resource, namespace):
-=======
             if not namespace_allows_cache(namespace, cache_resource):
                 continue
             if not resource_allows_namespace(cache_resource, namespace):
->>>>>>> bc026a73
                 continue
 
             for authz in namespace.authz_list:
@@ -392,11 +333,7 @@
     vos_data = global_data.get_vos_data()
     origin_resource = None
     if origin_fqdn:
-<<<<<<< HEAD
-        origin_resource = _get_origin_resource2(origin_fqdn, topology, suppress_errors)
-=======
         origin_resource = _get_origin_resource(origin_fqdn, topology, suppress_errors)
->>>>>>> bc026a73
         if not origin_resource:
             return ""
 
@@ -407,15 +344,9 @@
 
     for vo_name, stashcache_obj in vos_data.stashcache_by_vo_name.items():
         for path, namespace in stashcache_obj.namespaces.items():
-<<<<<<< HEAD
-            if not _namespace_allows_origin(namespace, origin_resource):
-                continue
-            if not _resource_allows_namespace(origin_resource, namespace):
-=======
             if not namespace_allows_origin(namespace, origin_resource):
                 continue
             if not resource_allows_namespace(origin_resource, namespace):
->>>>>>> bc026a73
                 continue
             if namespace.is_public():
                 public_paths.add(path)
@@ -429,11 +360,7 @@
 
             allowed_resources = [origin_resource]
             # Add caches
-<<<<<<< HEAD
-            allowed_caches = _get_supported_caches_for_namespace(namespace, topology)
-=======
             allowed_caches = get_supported_caches_for_namespace(namespace, topology)
->>>>>>> bc026a73
             if allowed_caches:
                 allowed_resources.extend(allowed_caches)
             else:
@@ -493,11 +420,7 @@
     topology = global_data.get_topology()
     vos_data = global_data.get_vos_data()
 
-<<<<<<< HEAD
-    origin_resource = _get_origin_resource2(fqdn, topology, suppress_errors)
-=======
     origin_resource = _get_origin_resource(fqdn, topology, suppress_errors)
->>>>>>> bc026a73
     if not origin_resource:
         return ""
 
@@ -515,15 +438,9 @@
         for namespace in stashcache_obj.namespaces.values():
             if namespace.is_public():
                 continue
-<<<<<<< HEAD
-            if not _namespace_allows_origin(namespace, origin_resource):
-                continue
-            if not _resource_allows_namespace(origin_resource, namespace):
-=======
             if not namespace_allows_origin(namespace, origin_resource):
                 continue
             if not resource_allows_namespace(origin_resource, namespace):
->>>>>>> bc026a73
                 continue
 
             for authz in namespace.authz_list:
@@ -575,11 +492,7 @@
         }
 
         for cache_name, cache_resource_obj in cache_resource_objs.items():
-<<<<<<< HEAD
-            if _resource_allows_namespace(cache_resource_obj, ns) and _namespace_allows_cache(ns, cache_resource_obj):
-=======
             if resource_allows_namespace(cache_resource_obj, ns) and namespace_allows_cache(ns, cache_resource_obj):
->>>>>>> bc026a73
                 nsdict["caches"].append(cache_resource_dicts[cache_name])
         return nsdict
     # End helper functions
