AppDescription: Simulation, reconstruction, and analysis packages for high energy
  physics.
CertificateOnly: false
Community: Members of the CMS collaboration based in the United States
Credentials:
  TokenIssuers:
    - Description: CMS pilots
      Subject: bad55f4e-602c-4e8d-a5c5-bd8ffb762113
      URL: https://cms-auth.web.cern.ch/
      DefaultUnixUser: cmspilot

    - Description: SAM/ETF tests
      Subject: 08ca855e-d715-410e-a6ff-ad77306e1763
      URL: https://cms-auth.web.cern.ch/
      DefaultUnixUser: lcgadmin

    - Description: CMS ITB pilots
      Subject: 490a9a36-0268-4070-8813-65af031be5a3
      URL: https://cms-auth.web.cern.ch/
      DefaultUnixUser: cmspilot

    - Description: CMS LOCAL pilots
      Subject: 07f75a9a-bb78-4735-938b-7e61b2b62d5c
      URL: https://cms-auth.web.cern.ch/
      DefaultUnixUser: cmslocal

    - Description: CMS ITB LOCAL pilots
      Subject: efbed8c1-f9a7-4063-92f7-f89c04ce04a3
      URL: https://cms-auth.web.cern.ch/
      DefaultUnixUser: cmslocal

    - Description: USCMS LOCAL pilots
      Subject: 091b3617-722c-4720-bdb1-81e4f5ec96e0
      URL: https://cms-auth.web.cern.ch/
      DefaultUnixUser: uscmslocal

Contacts:
  Administrative Contact:
  - ID: 8489f9d11ec9723ae9f11619d325dbfa5516397c
    Name: Anthony Tiradani
  - ID: aa0279d7b272710f4c1bf7daeebc14575d4c204c
    Name: James Letts
  - ID: fbc689042bf0b68df85561edb1a1fb33e1c799a3
    Name: David Alexander Mason
  - ID: a5c1d5ed134376235903738c14faae452fcfe866
    Name: Kevin Lannon
  Security Contact:
  - ID: aab4d60a1efd0b582acad180db315f58a5097933
    Name: Mine Altunay
  - ID: 28e35fff676197be119af149e37c24b444179d0a
    Name: Jeny Teheran
  VO Manager:
  - ID: 5d1f8fca6d790a91708ce6a84b36d46cdd312990
    Name: Oliver Gutsche
  - ID: 025bf4f1cf56f75368f97f0810702ac73a9b775f
    Name: Margaret Votava
  - ID: 6ee6e24e3234fbb641e5fa65907ef9cfedf6f6a6
    Name: Tulika Bose
Disable: false
FieldsOfScience:
  PrimaryFields:
  - High Energy Physics
  SecondaryFields:
  - Physics and astronomy
ID: 3
LongName: Compact Muon Solenoid
MembershipServicesURL: https://lcg-voms.cern.ch:8443/voms/cms
OASIS:
  OASISRepoURLs:
    - http://oasiscfs.fnal.gov:8000/cvmfs/cms-lpc.opensciencegrid.org
  UseOASIS: false
PrimaryURL: http://www.uscms.org
PurposeURL: http://www.uscms.org/SoftwareComputing/Grid/index.html
ReportingGroups:
- cms
SupportURL: http://helpdesk.fnal.gov
DataFederations:
  StashCache:
    Namespaces:
<<<<<<< HEAD
      - Path: /store
        Authorizations:
          - FQAN: /cms
          - SciTokens:
              Issuer: https://scitokens.org/cms
              Base Path: /
              Restricted Path: /store
        AllowedOrigins: []    # FIXME - Contact StashCache operations to find the resource(s) that should be allowed to serve data under /store
        AllowedCaches: []    # Deny by default
=======
      /store:
        - FQAN:/cms
        - SciTokens:
            Issuer: https://scitokens.org/cms
            Base Path: /
            Restricted Path: /store
    AllowedOrigins: []    # FIXME - Contact StashCache operations to find the resource(s) that should be allowed to serve data under /store
    AllowedCaches: []    # Deny by default

## SOFTWARE-5179 schema
# DataFederations:
#   StashCache:
#     Namespaces:
#       - Path: /store
#         Authorizations:
#           - FQAN: /cms
#           - SciTokens:
#               Issuer: https://scitokens.org/cms
#               Base Path: /
#               Restricted Path: /store
#         AllowedOrigins: []    # FIXME - Contact StashCache operations to find the resource(s) that should be allowed to serve data under /store
#         AllowedCaches: []    # Deny by default
>>>>>>> bc026a73
<|MERGE_RESOLUTION|>--- conflicted
+++ resolved
@@ -74,10 +74,11 @@
 ReportingGroups:
 - cms
 SupportURL: http://helpdesk.fnal.gov
+
+# SOFTWARE-5179 schema
 DataFederations:
   StashCache:
     Namespaces:
-<<<<<<< HEAD
       - Path: /store
         Authorizations:
           - FQAN: /cms
@@ -86,28 +87,4 @@
               Base Path: /
               Restricted Path: /store
         AllowedOrigins: []    # FIXME - Contact StashCache operations to find the resource(s) that should be allowed to serve data under /store
-        AllowedCaches: []    # Deny by default
-=======
-      /store:
-        - FQAN:/cms
-        - SciTokens:
-            Issuer: https://scitokens.org/cms
-            Base Path: /
-            Restricted Path: /store
-    AllowedOrigins: []    # FIXME - Contact StashCache operations to find the resource(s) that should be allowed to serve data under /store
-    AllowedCaches: []    # Deny by default
-
-## SOFTWARE-5179 schema
-# DataFederations:
-#   StashCache:
-#     Namespaces:
-#       - Path: /store
-#         Authorizations:
-#           - FQAN: /cms
-#           - SciTokens:
-#               Issuer: https://scitokens.org/cms
-#               Base Path: /
-#               Restricted Path: /store
-#         AllowedOrigins: []    # FIXME - Contact StashCache operations to find the resource(s) that should be allowed to serve data under /store
-#         AllowedCaches: []    # Deny by default
->>>>>>> bc026a73
+        AllowedCaches: []    # Deny by default