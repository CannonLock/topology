--- conflicted
+++ resolved
@@ -59,10 +59,10 @@
 ReportingGroups:
 - HCC
 SupportURL: http://hcc.unl.edu/contact
+# SOFTWARE-5179 schema
 DataFederations:
   StashCache:
     Namespaces:
-<<<<<<< HEAD
       - Path: /hcc/focusday
         Authorizations:
           - FQAN: /hcc
@@ -89,47 +89,4 @@
         - ANY
         AllowedOrigins:
         - HCC-Origin
-        - HCC-StashCache-Origin
-=======
-      /hcc/focusday:
-      - FQAN:/hcc
-      - DN:/DC=ch/DC=cern/OU=Organic Units/OU=Users/CN=bbockelm/CN=659869/CN=Brian Paul Bockelman
-      /hcc/PUBLIC:
-        - PUBLIC
-      /hcc/PROTECTED:
-        - SciTokens:
-            Issuer: https://scitokens.org/hcc
-            Base Path: /hcc
-
-## SOFTWARE-5179 schema
-# DataFederations:
-#   StashCache:
-#     Namespaces:
-#       - Path: /hcc/focusday
-#         Authorizations:
-#           - FQAN: /hcc
-#           - DN: /DC=ch/DC=cern/OU=Organic Units/OU=Users/CN=bbockelm/CN=659869/CN=Brian Paul Bockelman
-#         AllowedCaches:
-#         - ANY
-#         AllowedOrigins:
-#         - HCC-Origin
-#         - HCC-StashCache-Origin
-#       - Path: /hcc/PUBLIC
-#         Authorizations:
-#           - PUBLIC
-#         AllowedCaches:
-#         - ANY
-#         AllowedOrigins:
-#         - HCC-Origin
-#         - HCC-StashCache-Origin
-#       - Path: /hcc/PROTECTED
-#         Authorizations:
-#           - SciTokens:
-#               Issuer: https://scitokens.org/hcc
-#               Base Path: /hcc
-#         AllowedCaches:
-#         - ANY
-#         AllowedOrigins:
-#         - HCC-Origin
-#         - HCC-StashCache-Origin
->>>>>>> bc026a73
+        - HCC-StashCache-Origin